[package]
name = "gdev"
version = "0.2.0"
authors = ["R1tschY <r1tschy@posteo.de>"]
edition = "2018"

# See more keys and their definitions at https://doc.rust-lang.org/cargo/reference/manifest.html

[profile.release]
lto = "fat"
panic = "abort"

[dependencies]
rusb = "0.9.2"
hex = "0.4.3"
structopt = "0.3.25"
<<<<<<< HEAD
dbus = "0.9.5"
=======
dbus = "0.9.7"
>>>>>>> e561bdd5
dbus-tree = "0.9.2"
log = "0.4.14"
simple_logger = { version = "4.1.0", default_features = false }
rust-ini = "0.18.0"
quick-error = "2.0.1"<|MERGE_RESOLUTION|>--- conflicted
+++ resolved
@@ -14,11 +14,7 @@
 rusb = "0.9.2"
 hex = "0.4.3"
 structopt = "0.3.25"
-<<<<<<< HEAD
-dbus = "0.9.5"
-=======
 dbus = "0.9.7"
->>>>>>> e561bdd5
 dbus-tree = "0.9.2"
 log = "0.4.14"
 simple_logger = { version = "4.1.0", default_features = false }
